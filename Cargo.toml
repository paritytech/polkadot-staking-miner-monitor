[package]
name = "polkadot-staking-miner-monitor"
version = "0.1.0-alpha"
edition = "2021"
rust-version = "1.81"

# See more keys and their definitions at https://doc.rust-lang.org/cargo/reference/manifest.html

[dependencies]
anyhow = "1.0.93"
clap = { version = "4.5.21", features = ["derive", "env"] }
codec = { version = "3.0.0", package = "parity-scale-codec" }
oasgen =  { version = "0.22.0", features = ["axum", "swagger-ui"] }
refinery = { version = "0.8.14", features = ["tokio-postgres"] }
scale-info = "2.11"
serde = "1"
serde_json = "1"
subxt = { version = "0.38.0", features = ["reconnecting-rpc-client"] }
thiserror = "2.0.3"
tokio = { version = "1.41", features = ["sync", "macros", "rt-multi-thread", "signal"] }
tokio-postgres = { version = "0.7.12", features = ["with-serde_json-1"] }
<<<<<<< HEAD
tracing = "0.1.37"
tracing-subscriber = { version = "0.3.19", features = ["env-filter"] }
=======
tracing = "0.1.41"
tracing-subscriber = { version = "0.3.18", features = ["env-filter"] }
>>>>>>> 9efa2e94
url = "2.5.4"

# Web API
axum = { version = "0.7.7",default-features = false, features = ["json"] }
metrics = { version = "0.24", default-features = false }
metrics-exporter-prometheus = { version = "0.16", default-features = false }

# polkadot-sdk
polkadot-sdk = { version = "0.7", features = ["sp-npos-elections", "pallet-election-provider-multi-phase"] }<|MERGE_RESOLUTION|>--- conflicted
+++ resolved
@@ -19,13 +19,8 @@
 thiserror = "2.0.3"
 tokio = { version = "1.41", features = ["sync", "macros", "rt-multi-thread", "signal"] }
 tokio-postgres = { version = "0.7.12", features = ["with-serde_json-1"] }
-<<<<<<< HEAD
-tracing = "0.1.37"
+tracing = "0.1.41"
 tracing-subscriber = { version = "0.3.19", features = ["env-filter"] }
-=======
-tracing = "0.1.41"
-tracing-subscriber = { version = "0.3.18", features = ["env-filter"] }
->>>>>>> 9efa2e94
 url = "2.5.4"
 
 # Web API
